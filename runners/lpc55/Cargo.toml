[package]
name = "runner"
<<<<<<< HEAD
version = "1.0.3"
=======
version = "1.806.0"
>>>>>>> 330e93e8
authors = ["Nicolas Stalder <n@stalder.io>", "Conor Patrick <conor@solokeys.com>"]
edition = "2021"
rust-version = "1.59.0"

[lib]
name = "runner"

[[bin]]
name = "runner"
path = "src/main.rs"

[dependencies]
lpc55-rtic = "0.5.7"
cortex-m-semihosting = {version = "0.3.5", optional = true }
delog = "0.1.1"
heapless = "0.6"
interchange = "0.2.0"
nb = "1"
rtt-target = { version = "0.3", optional = true, features = ["cortex-m"] }
usb-device = "0.2.3"
# usbd-hid = { version = "0.4.5", optional = true }
usbd-serial = "0.1.0"

<<<<<<< HEAD
admin-app = { git = "https://github.com/solokeys/admin-app", optional = true }
apdu-dispatch = { git = "https://github.com/solokeys/apdu-dispatch" }
ctaphid-dispatch = { git = "https://github.com/solokeys/ctaphid-dispatch" }
ctap-types = { git = "https://github.com/solokeys/ctap-types" }
fido-authenticator = { git = "https://github.com/Nitrokey/fido-authenticator", optional = true }
oath-authenticator = { git = "https://github.com/trussed-dev/oath-authenticator", features = ["apdu-dispatch"], optional = true }
=======
admin-app = { version = "0.1", optional = true }
apdu-dispatch = "0.1"
ctaphid-dispatch = "0.1"
ctap-types = "0.1"
fido-authenticator = { version = "0.1", features = ["dispatch"], optional = true }
oath-authenticator = { version = "0.1", features = ["apdu-dispatch"], optional = true }
>>>>>>> 330e93e8
piv-authenticator = { git = "https://github.com/solokeys/piv-authenticator", features = ["apdu-dispatch"], optional = true }
trussed = "0.1"

# board
board = { path = "board" }

# components
ndef-app = { path = "../../components/ndef-app", optional = true }
# NB: when using this app, need to raise trussed/clients-5
provisioner-app = { path = "../../components/provisioner-app", optional = true, features = ["test-attestation"] }
fm11nc08 = {path = "../../components/fm11nc08"}
nfc-device = {path = "../../components/nfc-device"}
usbd-ccid = { path = "../../components/usbd-ccid" }
usbd-ctaphid = { path = "../../components/usbd-ctaphid" }


# panic
panic-halt = "0.2.0"
# panic-semihosting = "0.5.6"

# storage
littlefs2 = { version = "0.3.2", features = ["c-stubs"] }

[features]
<<<<<<< HEAD
default = ["admin-app", "fido-authenticator", "ndef-app", "trussed/clients-2"]

develop = ["oath-authenticator", "piv-authenticator", "no-encrypted-storage", "no-buttons", "no-reset-time-window", "trussed/clients-4"]
develop-provisioner = ["oath-authenticator", "piv-authenticator", "no-encrypted-storage", "no-buttons", "no-reset-time-window", "provisioner-app", "trussed/clients-5"]
provisioner = ["write-undefined-flash", "no-buttons", "no-reset-time-window", "provisioner-app", "trussed/clients-3"]
=======
# ndef-app is an annoyance on some mobile platforms
default = ["admin-app", "fido-authenticator", "ndef-app", "oath-authenticator", "trussed/clients-4"]

# develop = ["no-encrypted-storage", "no-buttons", "no-reset-time-window"]
# develop = ["no-encrypted-storage", "no-reset-time-window"]
# develop = ["no-encrypted-storage", "no-buttons"]
develop = ["no-encrypted-storage", "trussed/clients-4"]

develop-piv = ["develop", "piv-authenticator", "trussed/clients-5"]
develop-provisioner = ["develop", "provisioner-app", "trussed/clients-5"]
>>>>>>> 330e93e8

# Do not use encryption for the filesystem
no-encrypted-storage = []

# Check for undefined flash and write to determined value (for prince provisioning)
write-undefined-flash = []

# Use to auto-succeed every user presence check
no-buttons = ["board/no-buttons"]

# Allow resetting FIDO authenticator (and possibly others) even after 10s uptime
no-reset-time-window = ["fido-authenticator/disable-reset-time-window"]

# Format filesystem anyway
format-filesystem = []

<<<<<<< HEAD
board-lpcxpresso55 = ["board/board-lpcxpresso55"]
board-okdoe1 = ["board/board-okdoe1", "board-lpcxpresso55", "usbfs-peripheral"]
board-solo2 = ["board/board-solo2"]
board-nk3xn = ["board/board-nk3xn"]
board-nk3am = ["board/board-nk3am", "board-solo2"]
=======
# TODO: get rid of these (depends on moving "initialize_basic" &friends into `board`
board-lpcxpresso55 = ["board/lpcxpresso55"]
board-okdoe1 = ["board/okdoe1", "usbfs-peripheral"]
board-solo2 = ["board/solo2"]
>>>>>>> 330e93e8

log-rtt = ["rtt-target"]
log-semihosting = ["cortex-m-semihosting"]
log-serial = []

highspeed = []
usbfs-peripheral = []
serial = []
# Reconfigure the NFC chip in any case
reconfigure-nfc = []
no-clock-controller = ["board/no-clock-controller"]
enable-clock-controller-signal-pin = ["board/enable-clock-controller-signal-pin"]
# very-twitchy-mouse = ["usbd-hid"]

log-all = []
log-none = []
log-info = []
log-debug = []
log-warn = []
log-error = []

[profile.release]
codegen-units = 1
lto = true
opt-level = "z"
incremental = false
debug = true

# Speed up crypto packages
[profile.release.package.salty]
opt-level = 2

# TODO: see which if any settings are best for p256-cortex-m4
# [profile.release.package.nisty]
# opt-level = 2<|MERGE_RESOLUTION|>--- conflicted
+++ resolved
@@ -1,10 +1,8 @@
+# cargo-features = ["resolver"]
+
 [package]
 name = "runner"
-<<<<<<< HEAD
 version = "1.0.3"
-=======
-version = "1.806.0"
->>>>>>> 330e93e8
 authors = ["Nicolas Stalder <n@stalder.io>", "Conor Patrick <conor@solokeys.com>"]
 edition = "2021"
 rust-version = "1.59.0"
@@ -28,21 +26,13 @@
 # usbd-hid = { version = "0.4.5", optional = true }
 usbd-serial = "0.1.0"
 
-<<<<<<< HEAD
-admin-app = { git = "https://github.com/solokeys/admin-app", optional = true }
-apdu-dispatch = { git = "https://github.com/solokeys/apdu-dispatch" }
-ctaphid-dispatch = { git = "https://github.com/solokeys/ctaphid-dispatch" }
-ctap-types = { git = "https://github.com/solokeys/ctap-types" }
-fido-authenticator = { git = "https://github.com/Nitrokey/fido-authenticator", optional = true }
-oath-authenticator = { git = "https://github.com/trussed-dev/oath-authenticator", features = ["apdu-dispatch"], optional = true }
-=======
 admin-app = { version = "0.1", optional = true }
 apdu-dispatch = "0.1"
 ctaphid-dispatch = "0.1"
 ctap-types = "0.1"
 fido-authenticator = { version = "0.1", features = ["dispatch"], optional = true }
+#fido-authenticator = { git = "https://github.com/Nitrokey/fido-authenticator", features = ["dispatch"], optional = true}
 oath-authenticator = { version = "0.1", features = ["apdu-dispatch"], optional = true }
->>>>>>> 330e93e8
 piv-authenticator = { git = "https://github.com/solokeys/piv-authenticator", features = ["apdu-dispatch"], optional = true }
 trussed = "0.1"
 
@@ -67,24 +57,11 @@
 littlefs2 = { version = "0.3.2", features = ["c-stubs"] }
 
 [features]
-<<<<<<< HEAD
 default = ["admin-app", "fido-authenticator", "ndef-app", "trussed/clients-2"]
 
 develop = ["oath-authenticator", "piv-authenticator", "no-encrypted-storage", "no-buttons", "no-reset-time-window", "trussed/clients-4"]
 develop-provisioner = ["oath-authenticator", "piv-authenticator", "no-encrypted-storage", "no-buttons", "no-reset-time-window", "provisioner-app", "trussed/clients-5"]
 provisioner = ["write-undefined-flash", "no-buttons", "no-reset-time-window", "provisioner-app", "trussed/clients-3"]
-=======
-# ndef-app is an annoyance on some mobile platforms
-default = ["admin-app", "fido-authenticator", "ndef-app", "oath-authenticator", "trussed/clients-4"]
-
-# develop = ["no-encrypted-storage", "no-buttons", "no-reset-time-window"]
-# develop = ["no-encrypted-storage", "no-reset-time-window"]
-# develop = ["no-encrypted-storage", "no-buttons"]
-develop = ["no-encrypted-storage", "trussed/clients-4"]
-
-develop-piv = ["develop", "piv-authenticator", "trussed/clients-5"]
-develop-provisioner = ["develop", "provisioner-app", "trussed/clients-5"]
->>>>>>> 330e93e8
 
 # Do not use encryption for the filesystem
 no-encrypted-storage = []
@@ -101,18 +78,11 @@
 # Format filesystem anyway
 format-filesystem = []
 
-<<<<<<< HEAD
 board-lpcxpresso55 = ["board/board-lpcxpresso55"]
 board-okdoe1 = ["board/board-okdoe1", "board-lpcxpresso55", "usbfs-peripheral"]
 board-solo2 = ["board/board-solo2"]
 board-nk3xn = ["board/board-nk3xn"]
 board-nk3am = ["board/board-nk3am", "board-solo2"]
-=======
-# TODO: get rid of these (depends on moving "initialize_basic" &friends into `board`
-board-lpcxpresso55 = ["board/lpcxpresso55"]
-board-okdoe1 = ["board/okdoe1", "usbfs-peripheral"]
-board-solo2 = ["board/solo2"]
->>>>>>> 330e93e8
 
 log-rtt = ["rtt-target"]
 log-semihosting = ["cortex-m-semihosting"]
