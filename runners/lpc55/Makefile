--- conflicted
+++ resolved
@@ -1,10 +1,13 @@
-<<<<<<< HEAD
 BOARD ?= nk3xn
 
 FEATURES := board-${BOARD}
 
 ifeq "${DEVELOP}" "1"
 FEATURES := ${FEATURES},develop
+endif
+
+ifeq "${PROVISIONER}" "1"
+FEATURES := ${FEATURES},develop-provisioner
 endif
 
 .PHONY: build
@@ -14,20 +17,6 @@
 .PHONY: run
 run:
 	cargo run --release --features $(FEATURES)
-=======
-BOARD := board-lpcxpresso55
-DEVELOP := --features $(BOARD),develop
-PROVISIONER := --features $(BOARD),develop-provisioner
-
-build-dev:
-	cargo build --release $(DEVELOP)
-
-run-dev:
-	cargo run --release $(DEVELOP)
-
-run-pro:
-	cargo run --release $(PROVISIONER)
->>>>>>> c9550f63
 
 .PHONY: objcopy
 objcopy:
